--- conflicted
+++ resolved
@@ -130,12 +130,12 @@
         self.figplt = plt.figure()
         self.sfigplt = self.figplt.subfigures(xplt, yplt)
 
-<<<<<<< HEAD
         for index, (plot, subfig) in enumerate(zip(self.plots, self.sfigplt.flat)):
-            ax = None
+            #ax = None
             if plot.mo_option:
-                a1, a2 = subfig.subplots(1,2, sharey='row', squeeze=True)
-                ax = [a1, a2]
+                #a1, a2 = subfig.subplots(1,2, sharey='row', squeeze=True)
+                #ax = [a1, a2]
+                ax = subfig.subplots(1,2, sharey='row', squeeze=True)
                 subfig.subplots_adjust(wspace=0)
             else:
                 ax = subfig.add_subplot()
@@ -145,18 +145,6 @@
             for ax in subfig.get_axes():
                 ax.label_outer()
         return self.figplt, self.sfigplt
-=======
-        self.axesplt = []
-
-        for index, plot in enumerate(self.plots):
-            if(xplt> 1 and yplt>1):
-                ind = np.unravel_index(index,(xplt, yplt))
-                ax = plot.draw_plot(self.sfigplt[ind[0],ind[1]], mo_separate);
-            else:
-                ax = plot.draw_plot(self.sfigplt[index], mo_separate)
-            self.axesplt.append(ax)
-        return self.figplt, self.sfigplt, self.axesplt
->>>>>>> 8d3cc42e
 
     def draw_intervals(self, plot_array_dim = [], mo_separate=True):
         """
@@ -178,13 +166,13 @@
 
         self.figint = plt.figure()
         self.sfigint = self.figint.subfigures(xplt, yplt)
-<<<<<<< HEAD
         
         for index, (plot, subfig) in enumerate(zip(self.plots, self.sfigint.flat)):
             ax = None
             if plot.mo_option:
-                a1, a2 = subfig.subplots(1,2, sharey='row', squeeze=True)
-                ax = [a1, a2]
+                #a1, a2 = subfig.subplots(1,2, sharey='row', squeeze=True)
+                #ax = [a1, a2]
+                ax = subfig.subplots(1,2, sharey='row', squeeze=True)
                 subfig.subplots_adjust(wspace=0)
             else:
                 ax = subfig.add_subplot()
@@ -195,20 +183,6 @@
                 ax.label_outer()
 
         return self.figint, self.sfigint
-=======
-
-        self.axesint = []
-
-        for index, plot in enumerate(self.plots):
-            if(xplt> 1 and yplt>1):
-                ind = np.unravel_index(index,(xplt, yplt))
-                ax = plot.draw_interval(self.sfigint[ind[0],ind[1]], mo_separate);
-            else:
-                ax = plot.draw_interval(self.sfigint[index], mo_separate)
-            self.axesint.append(ax)
-        return self.figint, self.sfigint, self.axesint
->>>>>>> 8d3cc42e
-
 
     def __determine_plot_array(self):
         """
